--- conflicted
+++ resolved
@@ -140,9 +140,6 @@
         self.enable_overlap = not server_args.disable_overlap_schedule
         self.skip_tokenizer_init = server_args.skip_tokenizer_init
         self.enable_metrics = server_args.enable_metrics
-<<<<<<< HEAD
-        self.enable_hierarchical_cache = server_args.enable_hierarchical_cache
-=======
         self.spec_algorithm = SpeculativeAlgorithm.from_string(
             server_args.speculative_algorithm
         )
@@ -151,7 +148,7 @@
             if not self.spec_algorithm.is_none()
             else 1
         )
->>>>>>> f3e9b489
+        self.enable_hierarchical_cache = server_args.enable_hierarchical_cache
 
         # Init inter-process communication
         context = zmq.Context(2)
